--- conflicted
+++ resolved
@@ -254,11 +254,7 @@
         if mlp_params is not None:
             return _build_mlp_from_params(mlp_params, seed)
         return SampleWeightedMLPClassifier(
-<<<<<<< HEAD
             hidden_layer_sizes=10000,
-=======
-            hidden_layer_sizes=5000,
->>>>>>> 8ad0c3c7
             max_iter=1000,
             random_state=seed,
         )
