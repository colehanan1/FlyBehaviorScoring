import os, sys, argparse, json, re
import tkinter as tk
from tkinter import messagebox, ttk
import cv2, numpy as np, pandas as pd
from PIL import Image, ImageTk
<<<<<<< HEAD

from fly_behavior import (
    BASELINE_SECONDS,
    ODOR_LATENCY_CHOICES,
    SEGMENT_DEFINITIONS,
    SEGMENT_MAP,
    analysis_duration_seconds,
    choose_signal_column,
    compute_envelope,
    compute_metrics,
    compute_segment_windows,
    compute_threshold,
    extract_time_seconds,
    parse_fly_trial,
    DEFAULT_SMOOTHING_FPS,
)
=======
>>>>>>> 4084c0d0

# =================== CONFIG (edit as needed) ===================
METRIC_WEIGHTS = {
    # Increase/decrease to change influence on data_score (0–10 scale per metric)
    'time_fraction': 1.0,   # fraction of frames above threshold
    'auc': 1.0              # integral above threshold (scaled by global max)
}
# ===============================================================

# Set target display size for video frames
TARGET_W, TARGET_H = 640, 640  # You can adjust these values

def main():
    ap = argparse.ArgumentParser(description="Label fly behavior videos (0–10) and compute data-driven scores.")
    ap.add_argument("-v","--videos", required=True, help="Folder with videos (recursively scanned).")
    # Legacy CSV input is now optional/unused; kept for backward compatibility.
    ap.add_argument("-d","--data", default=None, help="(Deprecated) Folder with CSV traces. If provided and matrix row not found, will fallback.")
    ap.add_argument("-o","--output", default="scoring_results.csv", help="Output master CSV.")
    # NEW: matrix + maps supplied explicitly
    ap.add_argument("--matrix", required=True, help="Path to envelope matrix .npy (float16) file.")
    ap.add_argument("--codes",  required=True, help="Path to code_maps.json (column order + code maps).")
    # Optional overrides
    ap.add_argument("--dataset", default=None, help="Dataset name (e.g., 'opto_benz'). If omitted, will try to infer.")
    ap.add_argument("--trial-type", default="testing", help="Trial type name (default: 'testing').")
    ap.add_argument("--fly-name", default=None, help="Override fly name to match code_maps['fly'] keys (e.g., 'september_24_fly_1').")
    ap.add_argument("--trial-label", default=None, help="Override trial label (e.g., 'testing_3').")
<<<<<<< HEAD
    ap.add_argument(
        "--odor-latency",
        choices=sorted(ODOR_LATENCY_CHOICES.keys()),
        default="manual",
        help="Preset for odor delivery latency (seconds).",
    )
=======
>>>>>>> 4084c0d0
    args = ap.parse_args()

    # Find videos
    video_exts = (".mp4",".avi",".mov",".mpg",".mpeg",".wmv",".mkv")
    videos = []
    for root,_,files in os.walk(args.videos):
        for f in files:
            fname_lower = f.lower()
            if fname_lower.endswith(video_exts) and 'testing' in fname_lower:
                videos.append(os.path.join(root,f))
    videos.sort()
    if not videos:
        print("No videos found.")
        sys.exit(1)

<<<<<<< HEAD
    # Odor latency preset → seconds
    odor_latency_seconds = ODOR_LATENCY_CHOICES.get(args.odor_latency, 0.0)
    segment_defs = SEGMENT_DEFINITIONS
    analysis_seconds = analysis_duration_seconds(odor_latency_seconds)

=======
>>>>>>> 4084c0d0
    # ----- Load matrix + code maps -----
    mat = np.load(args.matrix, mmap_mode="r")
    with open(args.codes, "r") as f:
        maps_obj = json.load(f)
    COLS = maps_obj.get("column_order", [])
    CODE = maps_obj.get("code_maps", {})

    def invert(d):
        return {v: k for k, v in d.items()}

    R = {
        "dataset": invert(CODE.get("dataset", {})),
        "fly":     invert(CODE.get("fly", {})),
        "trial_type": invert(CODE.get("trial_type", {})),
        "trial_label": invert(CODE.get("trial_label", {})),
        "fps":     invert(CODE.get("fps", {})),
    }

    IDX = {name: idx for idx, name in enumerate(COLS)}
    try:
        first_dir_idx = next(i for i, name in enumerate(COLS) if name.startswith("dir_val_"))
    except StopIteration:
        raise ValueError("Matrix is missing directional envelope columns (dir_val_*).")

    # -------- Helpers to parse video → metadata keys in code_maps --------
    def _infer_trial_label_from_name(name):
        # Look for patterns like testing_3, testing_09, etc.
        m = re.search(r'(testing(?:_|-)?\d+)', name, flags=re.IGNORECASE)
        return m.group(1).lower().replace('-', '_') if m else None

    def _infer_fly_from_path(video_path):
        # Prefer parent directory if it looks like '*_fly_*'
        parent = os.path.basename(os.path.dirname(video_path))
        if "_fly_" in parent.lower():
            return parent
        # Fallback to any dir segment that matches keys in code_maps['fly']
        parts = [p for p in os.path.normpath(video_path).split(os.sep) if p]
        fly_keys = set(CODE.get("fly", {}).keys())
        for p in reversed(parts):
            if p in fly_keys:
                return p
        # Fallback to digits → choose any fly name that endswith '_fly_<digits>'
        digits = ''.join(filter(str.isdigit, os.path.splitext(os.path.basename(video_path))[0]))
        if digits:
            suffix = f"_fly_{digits}"
            candidates = [k for k in fly_keys if k.endswith(suffix)]
            if len(candidates) == 1:
                return candidates[0]
        return None

    def encode(meta_name, meta_value):
        # Map string value to code integer stored in matrix (as float16)
        cmap = CODE.get(meta_name, {})
        if meta_value in cmap:
            return float(cmap[meta_value])
        return float(0)

    def decode_fps_code(code_float16):
        # fps map in JSON uses strings; invert() produced string keys (e.g., "1":"40.0")
        try:
            key = int(round(float(code_float16)))
        except Exception:
            key = 0
        str_val = R["fps"].get(key, "0")
        try:
            return float(str_val)
        except Exception:
            return 0.0

    def find_matrix_row(video_path):
        # Determine metadata strings
        fly_name = args.fly_name or _infer_fly_from_path(video_path)
        base_name = os.path.basename(video_path)
        trial_label = (
            args.trial_label
            or _infer_trial_label_from_name(base_name)
            or _infer_trial_label_from_name(os.path.splitext(base_name)[0])
        )
        dataset_candidates = [k for k in CODE.get("dataset", {}) if k != "UNKNOWN"]
        dataset = args.dataset or (dataset_candidates[0] if dataset_candidates else "UNKNOWN")
        trial_type = args.trial_type or "testing"

        # Encode to codes
        want = {
            "dataset": encode("dataset", dataset),
            "fly": encode("fly", fly_name) if fly_name else float(0),
            "trial_type": encode("trial_type", trial_type),
            "trial_label": encode("trial_label", trial_label) if trial_label else float(0),
        }

        col_d = IDX.get("dataset")
        col_f = IDX.get("fly")
        col_tt = IDX.get("trial_type")
        col_tl = IDX.get("trial_label")

        rows = []
        for r in range(mat.shape[0]):
            ok = True
            if col_d is not None and want["dataset"] != 0 and mat[r, col_d] != want["dataset"]:
                ok = False
            if col_f is not None and want["fly"] != 0 and mat[r, col_f] != want["fly"]:
                ok = False
            if col_tt is not None and want["trial_type"] != 0 and mat[r, col_tt] != want["trial_type"]:
                ok = False
            if col_tl is not None and want["trial_label"] != 0 and mat[r, col_tl] != want["trial_label"]:
                ok = False
            if ok:
                rows.append(r)
        return rows[0] if rows else None

    # Precompute metrics + global max AUC for scaling
    items = []
<<<<<<< HEAD
    global_max_auc = {seg.key: 0.0 for seg in segment_defs}
=======
    global_max_auc = {key: 0.0 for key in SEGMENTS}
>>>>>>> 4084c0d0
    legacy_csv_cache = {}
    for vp in videos:
        row_idx = find_matrix_row(vp)
        if row_idx is None:
            # Optional fallback: try CSV if user passed --data
            if not args.data:
                print(f"[WARN] No matrix row for {vp}; skipping. (Provide --fly-name/--trial-label if needed.)")
                continue
        cap = cv2.VideoCapture(vp)
        if not cap.isOpened():
            print(f"[WARN] Cannot open video {vp}, skipping.")
            cap.release()
            continue
        fps_val = cap.get(cv2.CAP_PROP_FPS)
        fps = float(fps_val) if fps_val and fps_val > 0 else 40.0
        frame_count_val = cap.get(cv2.CAP_PROP_FRAME_COUNT)
        frame_count = int(frame_count_val) if frame_count_val and frame_count_val > 0 else None
        cap.release()

        if row_idx is not None:
            row = mat[row_idx, :]
            fps_col = IDX.get("fps")
            fps_code = row[fps_col] if fps_col is not None else 0
            fps_from_matrix = decode_fps_code(fps_code)
            fps_for_calc = fps_from_matrix if fps_from_matrix > 0 else (fps if fps > 0 else DEFAULT_SMOOTHING_FPS)
            envelope = row[first_dir_idx:].astype(np.float32)
            if envelope.size and envelope[-1] == 0.0:
                nz = np.nonzero(envelope)[0]
                if nz.size:
                    envelope = envelope[: (nz[-1] + 1)]
            time_axis = (
                np.arange(len(envelope), dtype=float) / float(fps_for_calc)
                if fps_for_calc > 0
                else np.arange(len(envelope), dtype=float)
            )
<<<<<<< HEAD
            threshold = compute_threshold(time_axis, envelope, fps_for_calc, BASELINE_SECONDS)
=======
            threshold = compute_threshold(time_axis, envelope, fps_for_calc)
>>>>>>> 4084c0d0
            source_csv = None
        else:
            base = os.path.splitext(os.path.basename(vp))[0]
            candidate = os.path.join(os.path.dirname(vp), base + ".csv")
            cp = candidate if os.path.exists(candidate) else None
            if not cp and args.data:
                if base in legacy_csv_cache:
                    cp = legacy_csv_cache[base]
                else:
                    found = None
                    for root, _, files in os.walk(args.data):
                        for f in files:
                            if f.lower().endswith('.csv') and os.path.splitext(f)[0] == base:
                                found = os.path.join(root, f)
                                break
                        if found:
                            break
                    legacy_csv_cache[base] = found
                    cp = found
            if not cp:
                print(f"[WARN] No matrix row and no CSV for {vp}; skipping.")
                continue
            df = pd.read_csv(cp)
            sig_raw = choose_signal_column(df)
            sig_series = pd.to_numeric(pd.Series(sig_raw), errors='coerce').fillna(0.0).to_numpy(dtype=float)
            fps_for_calc = fps if fps and fps > 0 else DEFAULT_SMOOTHING_FPS
            time_axis = extract_time_seconds(df, fps_for_calc)
            envelope = compute_envelope(sig_series, fps_for_calc)
<<<<<<< HEAD
            threshold = compute_threshold(time_axis, envelope, fps_for_calc, BASELINE_SECONDS)
=======
            threshold = compute_threshold(time_axis, envelope, fps_for_calc)
>>>>>>> 4084c0d0
            source_csv = cp

        segment_metrics = {}
        frames_total_analysis = int(round(fps_for_calc * analysis_seconds)) if fps_for_calc > 0 else 0
        if frames_total_analysis > 0:
            signal_limit_frames = min(len(envelope), frames_total_analysis)
        else:
            signal_limit_frames = len(envelope)

        segment_windows = compute_segment_windows(
            fps_for_calc,
            odor_latency_seconds,
            signal_limit_frames,
        )

        for seg in segment_defs:
            start_idx, end_idx = segment_windows.get(seg.key, (0, 0))
            if end_idx < start_idx:
                end_idx = start_idx
            seg_signal = envelope[start_idx:end_idx]
            metrics = compute_metrics(seg_signal, fps_for_calc, threshold) if seg_signal.size else None
            if metrics:
                global_max_auc[seg.key] = max(global_max_auc[seg.key], metrics['auc'])
            segment_metrics[seg.key] = metrics

        max_frames = int(round(fps_for_calc * analysis_seconds)) if fps_for_calc > 0 else 0
        if frame_count is not None:
            max_frames = min(max_frames, frame_count) if max_frames > 0 else frame_count
        if max_frames <= 0:
            max_frames = frames_total_analysis if frames_total_analysis > 0 else signal_limit_frames
        if max_frames <= 0:
            print(f"[WARN] No playable frames for {vp}, skipping.")
            continue

<<<<<<< HEAD
        item = {'video_path': vp, 'csv_path': source_csv, 'matrix_row_index': row_idx if row_idx is not None else -1,
                'fly_id': (parse_fly_trial(vp))[0], 'trial_id': (parse_fly_trial(vp))[1], 'segments': segment_metrics,
                'threshold': threshold, 'fps': fps_for_calc, 'max_frames': max_frames, 'display_duration': min(
                analysis_seconds,
                max_frames / fps_for_calc if fps_for_calc > 0 else analysis_seconds,
            ), 'segment_windows': segment_windows, 'odor_latency_seconds': odor_latency_seconds}

=======
        item = {
            'video_path': vp,
            'csv_path': source_csv,
            'matrix_row_index': row_idx if row_idx is not None else -1,
            'fly_id': None,
            'trial_id': None,
            'segments': segment_metrics,
            'threshold': threshold,
            'fps': fps_for_calc,
            'max_frames': max_frames,
            'display_duration': min(TOTAL_DISPLAY_SECONDS, max_frames / fps_for_calc if fps_for_calc > 0 else TOTAL_DISPLAY_SECONDS)
        }
        item['fly_id'], item['trial_id'] = parse_fly_trial(vp)
>>>>>>> 4084c0d0
        items.append(item)

    if not items:
        print("Nothing to score (no metric-bearing pairs).")
        sys.exit(1)

    # ---------- GUI ----------
    root = tk.Tk()
    root.title("Fly Behavior Scoring")
    try:
        root.iconbitmap(default='')
    except Exception:
        pass
    root.configure(bg="#f8f8fb")

    style = ttk.Style(root)
    try:
        style.theme_use("clam")
    except Exception:
        pass
    style.configure("Likert.TRadiobutton", padding=6)
    style.map("Likert.TRadiobutton", background=[("active", "#e6eefc")])
    style.configure("Likert.TLabel", background="#f8f8fb")
    style.configure("Likert.TFrame", background="#f8f8fb")
<<<<<<< HEAD

    # Replace max_w, max_h computation and canvas creation:
    max_w, max_h = TARGET_W, TARGET_H
    canvas = tk.Canvas(root, width=TARGET_W, height=TARGET_H, bg="black", highlightthickness=0)
    canvas.pack()
=======
>>>>>>> 4084c0d0

    info_text = (
        f"Watch the first {int(round(analysis_seconds))} seconds "
        f"(30 s baseline + {odor_latency_seconds:.1f} s latency + "
        f"{int(SEGMENT_MAP['odor'].duration_seconds)} s odor + "
        f"{int(SEGMENT_MAP['post'].duration_seconds)} s post-odor).\n"
        "Provide a rating for each rateable interval using the scale below, then submit to reveal the data metrics."
    )
    info = ttk.Label(root, text=info_text, style="Likert.TLabel", wraplength=TARGET_W, justify="left")
    info.pack(pady=(6, 4), padx=8, anchor="w")

    rateable_segments = [seg for seg in segment_defs if seg.rateable]
    score_vars = {}

<<<<<<< HEAD
    def build_likert_scale(parent, seg):
        # Reduce padding and font size for compactness
        container = ttk.Frame(parent, padding=(6, 4), style="Likert.TFrame")
        container.pack(fill="x", pady=2)
        ttk.Label(container, text=seg.label, font=("Helvetica", 10, "bold"), style="Likert.TLabel").pack(anchor="w")

        descriptors = ttk.Frame(container, style="Likert.TFrame")
        descriptors.pack(fill="x", pady=(4, 2))
        ttk.Label(descriptors, text="Not at all likely", style="Likert.TLabel", font=("Helvetica", 9)).pack(side="left")
        ttk.Label(descriptors, text="Extremely likely", style="Likert.TLabel", font=("Helvetica", 9)).pack(side="right")

        scale_inner = ttk.Frame(container, style="Likert.TFrame")
        scale_inner.pack()

        var = tk.IntVar(value=-1)
        score_vars[seg.key] = var

        for idx, val in enumerate(range(0, 11)):
            cell = ttk.Frame(scale_inner, padding=1, style="Likert.TFrame")
            cell.grid(row=0, column=idx, padx=2)
            btn = ttk.Radiobutton(cell, variable=var, value=val, style="Likert.TRadiobutton", takefocus=0)
            btn.pack()
            ttk.Label(cell, text=str(val), style="Likert.TLabel", font=("Helvetica", 8)).pack(pady=(2, 0))

    # Rating row
    rating_frame = ttk.Frame(root, padding=(8, 4), style="Likert.TFrame")
    rating_frame.pack(pady=4, fill="x")
    for seg in rateable_segments:
        build_likert_scale(rating_frame, seg)
=======
    canvas = tk.Canvas(root, width=max_w, height=max_h, bg="black", highlightthickness=0)
    canvas.pack()

    info = ttk.Label(root, text="Watch the first 90 seconds. Provide a rating for each interval using the scale below, then submit to reveal the data metrics.", style="Likert.TLabel", wraplength=max_w)
    info.pack(pady=(10, 6), padx=16, anchor="w")

    score_vars = {}

    def build_likert_scale(parent, seg_key, seg_cfg):
        container = ttk.Frame(parent, padding=(12, 10), style="Likert.TFrame")
        container.pack(fill="x", pady=4)
        ttk.Label(container, text=seg_cfg['label'], font=("Helvetica", 13, "bold"), style="Likert.TLabel").pack(anchor="w")

        descriptors = ttk.Frame(container, style="Likert.TFrame")
        descriptors.pack(fill="x", pady=(8, 4))
        ttk.Label(descriptors, text="No Reaction", style="Likert.TLabel").pack(side="left")
        ttk.Label(descriptors, text="Strong Reaction", style="Likert.TLabel").pack(side="right")

        scale_inner = ttk.Frame(container, style="Likert.TFrame")
        scale_inner.pack()

        var = tk.IntVar(value=-1)
        score_vars[seg_key] = var

        for idx, val in enumerate(range(0, 11)):
            cell = ttk.Frame(scale_inner, padding=2, style="Likert.TFrame")
            cell.grid(row=0, column=idx, padx=6)
            btn = ttk.Radiobutton(cell, variable=var, value=val, style="Likert.TRadiobutton", takefocus=0)
            btn.pack()
            ttk.Label(cell, text=str(val), style="Likert.TLabel").pack(pady=(4, 0))

    # Rating row
    rating_frame = ttk.Frame(root, padding=(8, 4), style="Likert.TFrame")
    rating_frame.pack(pady=4, fill="x")
    for seg_key, seg_cfg in SEGMENTS.items():
        build_likert_scale(rating_frame, seg_key, seg_cfg)
>>>>>>> 4084c0d0

    # Buttons
    btns = ttk.Frame(root, padding=6, style="Likert.TFrame"); btns.pack(pady=8)
    submit_btn = ttk.Button(btns, text="Submit Score")
    next_btn   = ttk.Button(btns, text="Next Video", state=tk.DISABLED)
    replay_btn = ttk.Button(btns, text="Replay Video")
    submit_btn.grid(row=0,column=0,padx=4)
    next_btn.grid(row=0,column=1,padx=4)
    replay_btn.grid(row=0,column=2,padx=4)

    # Data panel (revealed post-submit)
    data_panel = ttk.Frame(root, padding=(12, 8), style="Likert.TFrame")
    data_panel.pack(pady=(4, 10), fill="both", expand=True)
    data_text = tk.Text(data_panel, height=8, wrap="word", state="disabled", bg="#ffffff", relief="flat")
    data_scroll = ttk.Scrollbar(data_panel, orient="vertical", command=data_text.yview)
    data_text.configure(yscrollcommand=data_scroll.set)
    data_text.pack(side="left", fill="both", expand=True)
    data_scroll.pack(side="right", fill="y")

    # State
    idx = 0
    results = []
    cap = None
    fps = 40.0
    playing = False
    frame_counter = 0
    current_max_frames = 0

    def play(index):
        nonlocal cap, fps, playing, frame_counter, current_max_frames
        if cap: cap.release()
        item = items[index]
        vp = item['video_path']
        cap = cv2.VideoCapture(vp)
        if not cap.isOpened():
            messagebox.showerror("Error", f"Cannot open video: {vp}")
            return
        fps_val = cap.get(cv2.CAP_PROP_FPS)
        fps = float(fps_val) if fps_val and fps_val > 0 else item['fps']
        if not fps or fps <= 0:
            fps = item['fps'] if item['fps'] > 0 else 40.0
        frame_counter = 0
        current_max_frames = item['max_frames']
        for var in score_vars.values():
            var.set(-1)
        data_text.configure(state="normal")
        data_text.delete("1.0", tk.END)
        data_text.configure(state="disabled")
        info.config(text=(
            f"{os.path.basename(vp)}  [{index+1}/{len(items)}] — "
            f"windows include 30 s baseline + 2x{odor_latency_seconds:.1f}s latency. "
            f"Rate each active interval (0–10). Showing first {item['display_duration']:.1f}s."
        ))
        playing = True
        root.after(0, advance)

    def advance():
        nonlocal playing, cap, fps, frame_counter, current_max_frames
        if not playing or cap is None:
            return
        if current_max_frames and frame_counter >= current_max_frames:
            playing = False
            return
        ok, frame = cap.read()
        if not ok:
            playing = False
            return
        frame_counter += 1
        frame = cv2.cvtColor(frame, cv2.COLOR_BGR2RGB)
        # Resize frame before displaying
        frame = cv2.resize(frame, (TARGET_W, TARGET_H), interpolation=cv2.INTER_AREA)
        im = Image.fromarray(frame)
        imgtk = ImageTk.PhotoImage(image=im)
        canvas.imgtk = imgtk
        canvas.create_image(0,0,anchor=tk.NW,image=imgtk)
        if current_max_frames and frame_counter >= current_max_frames:
            playing = False
            return
        delay = int(1000/max(1.0,fps))
        root.after(delay, advance)

    def on_replay():
        nonlocal cap, playing, frame_counter
        if not cap: return
        cap.set(cv2.CAP_PROP_POS_FRAMES, 0)
        frame_counter = 0
        if not playing:
            playing = True
            root.after(0, advance)

    def on_submit():
        nonlocal playing
        missing = [seg.label for seg in rateable_segments if score_vars[seg.key].get() == -1]
        if missing:
            messagebox.showwarning("Select scores", f"Please score each interval: {', '.join(missing)}")
            return
        playing = False
        it = items[idx]
        fly_id, trial_id = it.get('fly_id'), it.get('trial_id')
        threshold_value = float(it.get('threshold', 0.0))
        latency_value = float(it.get('odor_latency_seconds', odor_latency_seconds))

        segment_results = {}
        lines = [
            f"Threshold (μ_baseline + 4σ_baseline): {threshold_value:.3f}",
            f"Odor latency applied: {latency_value:.2f} s ({args.odor_latency})",
        ]
        for seg in segment_defs:
            metrics = it['segments'].get(seg.key)
            user_score = int(score_vars[seg.key].get()) if seg.rateable else None
            duration = metrics['duration'] if metrics else 0.0
            time_fraction = metrics['time_fraction'] if metrics else 0.0
            auc_val = metrics['auc'] if metrics else 0.0

            # Scale metrics to 0–10
            if metrics:
                m_parts = {
                    'time_fraction': max(0.0, min(10.0, time_fraction * 10.0)),
                    'auc': max(0.0, min(10.0, (auc_val / global_max_auc[seg.key] * 10.0) if global_max_auc[seg.key] > 0 else 0.0))
                }
            else:
                m_parts = {'time_fraction': 0.0, 'auc': 0.0}

            wsum = 0.0
            score_sum = 0.0
            for k, w in METRIC_WEIGHTS.items():
                if k in m_parts:
                    score_sum += float(w) * float(m_parts[k])
                    wsum += float(w)
            data_score = int(round(score_sum / wsum)) if wsum > 0 else 0

            # Adjust combined score weighting: user (75%) and data (25%)
            combined = (
                (3 * user_score + data_score) / 4.0
                if seg.rateable and user_score is not None
                else float(data_score)
            )

            time_above = time_fraction * duration
            pct = time_fraction * 100.0
            if metrics:
                label = seg.label
                if not seg.rateable:
                    label += " (not rated)"
                entry_lines = [
                    f"{label}:",
                    f"  Time above threshold: {time_above:.2f}s ({pct:.1f}%)",
                    f"  AUC over threshold: {auc_val:.3f}",
                    f"  Data-suggested score: {data_score}",
                ]
                if seg.rateable:
                    entry_lines.append(f"  Your score: {user_score}")
                    entry_lines.append(f"  Combined score: {combined:.1f}")
                lines.append("\n".join(entry_lines))
            else:
                label = seg.label + (" (not rated)" if not seg.rateable else "")
                lines.append(f"{label}: No data available for this interval.")

            segment_results[seg.key] = {
                'user_score': user_score,
                'data_score': data_score,
                'combined_score': combined,
                'time_fraction': time_fraction,
                'auc': auc_val,
                'duration': duration,
                'time_above_threshold': time_above
            }

<<<<<<< HEAD
        row = {"fly_id": fly_id, "trial_id": trial_id, "video_file": os.path.basename(it['video_path']),
               "csv_file": os.path.basename(it['csv_path']) if it['csv_path'] else "",
               "matrix_row_index": it.get("matrix_row_index", -1), "display_duration_seconds": it['display_duration'],
               "odor_latency_seconds": latency_value, "threshold": threshold_value}

=======
        row = {
            "fly_id": fly_id,
            "trial_id": trial_id,
            "video_file": os.path.basename(it['video_path']),
            "csv_file": os.path.basename(it['csv_path']) if it['csv_path'] else "",
            "matrix_row_index": it.get("matrix_row_index", -1),
            "display_duration_seconds": it['display_duration']
        }
        row["threshold"] = threshold_value
>>>>>>> 4084c0d0
        for seg_key, seg_res in segment_results.items():
            user_entry = seg_res['user_score'] if seg_res['user_score'] is not None else None
            row[f"user_score_{seg_key}"] = user_entry
            row[f"data_score_{seg_key}"] = seg_res['data_score']
            row[f"combined_score_{seg_key}"] = seg_res['combined_score']
            row[f"time_fraction_{seg_key}"] = seg_res['time_fraction']
            row[f"auc_{seg_key}"] = seg_res['auc']
            row[f"time_above_threshold_{seg_key}"] = seg_res['time_above_threshold']
            row[f"segment_duration_{seg_key}"] = seg_res['duration']

        results.append(row)

        data_text.configure(state="normal")
        data_text.delete("1.0", tk.END)
        data_text.insert("1.0", "\n\n".join(lines))
        data_text.configure(state="disabled")
        data_text.yview_moveto(0.0)

        submit_btn.config(state=tk.DISABLED)
        next_btn.config(state=tk.NORMAL)

    def on_next():
        nonlocal idx, cap
        idx += 1
        if idx >= len(items):
            out = args.output
            pd.DataFrame(results).to_csv(out, index=False)
            if cap:
                cap.release()
            messagebox.showinfo("Done", f"All videos scored.\nSaved: {out}")
            root.destroy()
            return
        next_btn.config(state=tk.DISABLED)
        submit_btn.config(state=tk.NORMAL)
        play(idx)

    submit_btn.config(command=on_submit)
    next_btn.config(command=on_next)
    replay_btn.config(command=on_replay)

    play(idx)
    root.mainloop()

if __name__ == "__main__":
    main()<|MERGE_RESOLUTION|>--- conflicted
+++ resolved
@@ -3,7 +3,6 @@
 from tkinter import messagebox, ttk
 import cv2, numpy as np, pandas as pd
 from PIL import Image, ImageTk
-<<<<<<< HEAD
 
 from fly_behavior import (
     BASELINE_SECONDS,
@@ -20,8 +19,7 @@
     parse_fly_trial,
     DEFAULT_SMOOTHING_FPS,
 )
-=======
->>>>>>> 4084c0d0
+
 
 # =================== CONFIG (edit as needed) ===================
 METRIC_WEIGHTS = {
@@ -48,15 +46,12 @@
     ap.add_argument("--trial-type", default="testing", help="Trial type name (default: 'testing').")
     ap.add_argument("--fly-name", default=None, help="Override fly name to match code_maps['fly'] keys (e.g., 'september_24_fly_1').")
     ap.add_argument("--trial-label", default=None, help="Override trial label (e.g., 'testing_3').")
-<<<<<<< HEAD
     ap.add_argument(
         "--odor-latency",
         choices=sorted(ODOR_LATENCY_CHOICES.keys()),
         default="manual",
         help="Preset for odor delivery latency (seconds).",
     )
-=======
->>>>>>> 4084c0d0
     args = ap.parse_args()
 
     # Find videos
@@ -72,14 +67,11 @@
         print("No videos found.")
         sys.exit(1)
 
-<<<<<<< HEAD
     # Odor latency preset → seconds
     odor_latency_seconds = ODOR_LATENCY_CHOICES.get(args.odor_latency, 0.0)
     segment_defs = SEGMENT_DEFINITIONS
     analysis_seconds = analysis_duration_seconds(odor_latency_seconds)
 
-=======
->>>>>>> 4084c0d0
     # ----- Load matrix + code maps -----
     mat = np.load(args.matrix, mmap_mode="r")
     with open(args.codes, "r") as f:
@@ -192,11 +184,8 @@
 
     # Precompute metrics + global max AUC for scaling
     items = []
-<<<<<<< HEAD
     global_max_auc = {seg.key: 0.0 for seg in segment_defs}
-=======
     global_max_auc = {key: 0.0 for key in SEGMENTS}
->>>>>>> 4084c0d0
     legacy_csv_cache = {}
     for vp in videos:
         row_idx = find_matrix_row(vp)
@@ -232,11 +221,8 @@
                 if fps_for_calc > 0
                 else np.arange(len(envelope), dtype=float)
             )
-<<<<<<< HEAD
             threshold = compute_threshold(time_axis, envelope, fps_for_calc, BASELINE_SECONDS)
-=======
             threshold = compute_threshold(time_axis, envelope, fps_for_calc)
->>>>>>> 4084c0d0
             source_csv = None
         else:
             base = os.path.splitext(os.path.basename(vp))[0]
@@ -265,11 +251,8 @@
             fps_for_calc = fps if fps and fps > 0 else DEFAULT_SMOOTHING_FPS
             time_axis = extract_time_seconds(df, fps_for_calc)
             envelope = compute_envelope(sig_series, fps_for_calc)
-<<<<<<< HEAD
             threshold = compute_threshold(time_axis, envelope, fps_for_calc, BASELINE_SECONDS)
-=======
             threshold = compute_threshold(time_axis, envelope, fps_for_calc)
->>>>>>> 4084c0d0
             source_csv = cp
 
         segment_metrics = {}
@@ -304,7 +287,6 @@
             print(f"[WARN] No playable frames for {vp}, skipping.")
             continue
 
-<<<<<<< HEAD
         item = {'video_path': vp, 'csv_path': source_csv, 'matrix_row_index': row_idx if row_idx is not None else -1,
                 'fly_id': (parse_fly_trial(vp))[0], 'trial_id': (parse_fly_trial(vp))[1], 'segments': segment_metrics,
                 'threshold': threshold, 'fps': fps_for_calc, 'max_frames': max_frames, 'display_duration': min(
@@ -312,7 +294,7 @@
                 max_frames / fps_for_calc if fps_for_calc > 0 else analysis_seconds,
             ), 'segment_windows': segment_windows, 'odor_latency_seconds': odor_latency_seconds}
 
-=======
+
         item = {
             'video_path': vp,
             'csv_path': source_csv,
@@ -326,7 +308,6 @@
             'display_duration': min(TOTAL_DISPLAY_SECONDS, max_frames / fps_for_calc if fps_for_calc > 0 else TOTAL_DISPLAY_SECONDS)
         }
         item['fly_id'], item['trial_id'] = parse_fly_trial(vp)
->>>>>>> 4084c0d0
         items.append(item)
 
     if not items:
@@ -351,14 +332,11 @@
     style.map("Likert.TRadiobutton", background=[("active", "#e6eefc")])
     style.configure("Likert.TLabel", background="#f8f8fb")
     style.configure("Likert.TFrame", background="#f8f8fb")
-<<<<<<< HEAD
 
     # Replace max_w, max_h computation and canvas creation:
     max_w, max_h = TARGET_W, TARGET_H
     canvas = tk.Canvas(root, width=TARGET_W, height=TARGET_H, bg="black", highlightthickness=0)
     canvas.pack()
-=======
->>>>>>> 4084c0d0
 
     info_text = (
         f"Watch the first {int(round(analysis_seconds))} seconds "
@@ -373,7 +351,6 @@
     rateable_segments = [seg for seg in segment_defs if seg.rateable]
     score_vars = {}
 
-<<<<<<< HEAD
     def build_likert_scale(parent, seg):
         # Reduce padding and font size for compactness
         container = ttk.Frame(parent, padding=(6, 4), style="Likert.TFrame")
@@ -403,7 +380,7 @@
     rating_frame.pack(pady=4, fill="x")
     for seg in rateable_segments:
         build_likert_scale(rating_frame, seg)
-=======
+
     canvas = tk.Canvas(root, width=max_w, height=max_h, bg="black", highlightthickness=0)
     canvas.pack()
 
@@ -440,8 +417,7 @@
     rating_frame.pack(pady=4, fill="x")
     for seg_key, seg_cfg in SEGMENTS.items():
         build_likert_scale(rating_frame, seg_key, seg_cfg)
->>>>>>> 4084c0d0
-
+        
     # Buttons
     btns = ttk.Frame(root, padding=6, style="Likert.TFrame"); btns.pack(pady=8)
     submit_btn = ttk.Button(btns, text="Submit Score")
@@ -609,13 +585,11 @@
                 'time_above_threshold': time_above
             }
 
-<<<<<<< HEAD
         row = {"fly_id": fly_id, "trial_id": trial_id, "video_file": os.path.basename(it['video_path']),
                "csv_file": os.path.basename(it['csv_path']) if it['csv_path'] else "",
                "matrix_row_index": it.get("matrix_row_index", -1), "display_duration_seconds": it['display_duration'],
                "odor_latency_seconds": latency_value, "threshold": threshold_value}
 
-=======
         row = {
             "fly_id": fly_id,
             "trial_id": trial_id,
@@ -625,8 +599,8 @@
             "display_duration_seconds": it['display_duration']
         }
         row["threshold"] = threshold_value
->>>>>>> 4084c0d0
-        for seg_key, seg_res in segment_results.items():
+
+    for seg_key, seg_res in segment_results.items():
             user_entry = seg_res['user_score'] if seg_res['user_score'] is not None else None
             row[f"user_score_{seg_key}"] = user_entry
             row[f"data_score_{seg_key}"] = seg_res['data_score']
