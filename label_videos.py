import os, sys, argparse, json, re
import tkinter as tk
from tkinter import messagebox, ttk
import cv2, numpy as np, pandas as pd
from PIL import Image, ImageTk

from fly_behavior import (
    BASELINE_SECONDS,
    ODOR_LATENCY_CHOICES,
    SEGMENT_DEFINITIONS,
    SEGMENT_MAP,
    analysis_duration_seconds,
    choose_signal_column,
    compute_envelope,
    compute_metrics,
    compute_segment_windows,
    compute_threshold,
    extract_time_seconds,
    parse_fly_trial,
    DEFAULT_SMOOTHING_FPS,
)


# =================== CONFIG (edit as needed) ===================
METRIC_WEIGHTS = {
    # Increase/decrease to change influence on data_score (0–5 scale per metric)
    'time_fraction': 1.0,   # fraction of frames above threshold
    'auc': 1.0,             # integral above threshold (scaled by global max)
    'time_to_threshold': 1.0  # rapid responses score higher (lower time is better)
}
# ===============================================================

# Set target display size for video frames
TARGET_W, TARGET_H = 640, 640  # You can adjust these values

def main():
    ap = argparse.ArgumentParser(description="Label fly behavior videos (0–5) and compute data-driven scores.")
    ap.add_argument("-v","--videos", required=True, help="Folder with videos (recursively scanned).")
    # Legacy CSV input is now optional/unused; kept for backward compatibility.
    ap.add_argument("-d","--data", default=None, help="(Deprecated) Folder with CSV traces. If provided and matrix row not found, will fallback.")
    ap.add_argument("-o","--output", default="scoring_results.csv", help="Output master CSV.")
    # NEW: matrix + maps supplied explicitly
    ap.add_argument("--matrix", required=True, help="Path to envelope matrix .npy (float16) file.")
    ap.add_argument("--codes",  required=True, help="Path to code_maps.json (column order + code maps).")
    # Optional overrides
    ap.add_argument("--dataset", default=None, help="Dataset name (e.g., 'opto_benz'). If omitted, will try to infer.")
    ap.add_argument("--trial-type", default="testing", help="Trial type name (default: 'testing').")
    ap.add_argument("--fly-name", default=None, help="Override fly name to match code_maps['fly'] keys (e.g., 'september_24_fly_1').")
    ap.add_argument("--trial-label", default=None, help="Override trial label (e.g., 'testing_3').")
    ap.add_argument(
        "--odor-latency",
        choices=sorted(ODOR_LATENCY_CHOICES.keys()),
        default="manual",
        help="Preset for odor delivery latency (seconds).",
    )
    args = ap.parse_args()

    # Find videos
    video_exts = (".mp4",".avi",".mov",".mpg",".mpeg",".wmv",".mkv")
    videos = []
    for root, _, files in os.walk(args.videos):
        for f in files:
            fname_lower = f.lower()
            if not fname_lower.endswith(video_exts):
                continue
            if 'testing' not in fname_lower:
                continue
            stem, _ = os.path.splitext(fname_lower)
            if not stem or not stem[-1].isdigit():
                continue
            videos.append(os.path.join(root, f))
    videos.sort()
    if not videos:
        print("No videos found.")
        sys.exit(1)

    # Odor latency preset → seconds
    odor_latency_seconds = ODOR_LATENCY_CHOICES.get(args.odor_latency, 0.0)
    segment_defs = SEGMENT_DEFINITIONS
    analysis_seconds = analysis_duration_seconds(odor_latency_seconds)

    # ----- Load matrix + code maps -----
    mat = np.load(args.matrix, mmap_mode="r")
    with open(args.codes, "r") as f:
        maps_obj = json.load(f)
    COLS = maps_obj.get("column_order", [])
    CODE = maps_obj.get("code_maps", {})

    def invert(d):
        return {v: k for k, v in d.items()}

    R = {
        "dataset": invert(CODE.get("dataset", {})),
        "fly":     invert(CODE.get("fly", {})),
        "trial_type": invert(CODE.get("trial_type", {})),
        "trial_label": invert(CODE.get("trial_label", {})),
        "fps":     invert(CODE.get("fps", {})),
    }

    IDX = {name: idx for idx, name in enumerate(COLS)}
    try:
        first_dir_idx = next(i for i, name in enumerate(COLS) if name.startswith("dir_val_"))
    except StopIteration:
        raise ValueError("Matrix is missing directional envelope columns (dir_val_*).")

    # -------- Helpers to parse video → metadata keys in code_maps --------
    def _infer_trial_label_from_name(name):
        # Look for patterns like testing_3, testing_09, etc.
        m = re.search(r'(testing(?:_|-)?\d+)', name, flags=re.IGNORECASE)
        return m.group(1).lower().replace('-', '_') if m else None

    def _infer_fly_from_path(video_path):
        # Prefer parent directory if it looks like '*_fly_*'
        parent = os.path.basename(os.path.dirname(video_path))
        if "_fly_" in parent.lower():
            return parent
        # Fallback to any dir segment that matches keys in code_maps['fly']
        parts = [p for p in os.path.normpath(video_path).split(os.sep) if p]
        fly_keys = set(CODE.get("fly", {}).keys())
        for p in reversed(parts):
            if p in fly_keys:
                return p
        # Fallback to digits → choose any fly name that endswith '_fly_<digits>'
        digits = ''.join(filter(str.isdigit, os.path.splitext(os.path.basename(video_path))[0]))
        if digits:
            suffix = f"_fly_{digits}"
            candidates = [k for k in fly_keys if k.endswith(suffix)]
            if len(candidates) == 1:
                return candidates[0]
        return None

    def encode(meta_name, meta_value):
        # Map string value to code integer stored in matrix (as float16)
        cmap = CODE.get(meta_name, {})
        if meta_value in cmap:
            return float(cmap[meta_value])
        return float(0)

    def decode_fps_code(code_float16):
        # fps map in JSON uses strings; invert() produced string keys (e.g., "1":"40.0")
        try:
            key = int(round(float(code_float16)))
        except Exception:
            key = 0
        str_val = R["fps"].get(key, "0")
        try:
            return float(str_val)
        except Exception:
            return 0.0

    def find_matrix_row(video_path):
        # Determine metadata strings
        fly_name = args.fly_name or _infer_fly_from_path(video_path)
        base_name = os.path.basename(video_path)
        trial_label = (
            args.trial_label
            or _infer_trial_label_from_name(base_name)
            or _infer_trial_label_from_name(os.path.splitext(base_name)[0])
        )
        dataset_candidates = [k for k in CODE.get("dataset", {}) if k != "UNKNOWN"]
        dataset = args.dataset or (dataset_candidates[0] if dataset_candidates else "UNKNOWN")
        trial_type = args.trial_type or "testing"

        # Encode to codes
        want = {
            "dataset": encode("dataset", dataset),
            "fly": encode("fly", fly_name) if fly_name else float(0),
            "trial_type": encode("trial_type", trial_type),
            "trial_label": encode("trial_label", trial_label) if trial_label else float(0),
        }

        col_d = IDX.get("dataset")
        col_f = IDX.get("fly")
        col_tt = IDX.get("trial_type")
        col_tl = IDX.get("trial_label")

        rows = []
        for r in range(mat.shape[0]):
            ok = True
            if col_d is not None and want["dataset"] != 0 and mat[r, col_d] != want["dataset"]:
                ok = False
            if col_f is not None and want["fly"] != 0 and mat[r, col_f] != want["fly"]:
                ok = False
            if col_tt is not None and want["trial_type"] != 0 and mat[r, col_tt] != want["trial_type"]:
                ok = False
            if col_tl is not None and want["trial_label"] != 0 and mat[r, col_tl] != want["trial_label"]:
                ok = False
            if ok:
                rows.append(r)
        return rows[0] if rows else None

    # Precompute metrics + global max AUC for scaling
    items = []
    global_max_auc = {seg.key: 0.0 for seg in segment_defs}
    legacy_csv_cache = {}
    for vp in videos:
        row_idx = find_matrix_row(vp)
        if row_idx is None:
            # Optional fallback: try CSV if user passed --data
            if not args.data:
                print(f"[WARN] No matrix row for {vp}; skipping. (Provide --fly-name/--trial-label if needed.)")
                continue
        cap = cv2.VideoCapture(vp)
        if not cap.isOpened():
            print(f"[WARN] Cannot open video {vp}, skipping.")
            cap.release()
            continue
        fps_val = cap.get(cv2.CAP_PROP_FPS)
        fps = float(fps_val) if fps_val and fps_val > 0 else 40.0
        frame_count_val = cap.get(cv2.CAP_PROP_FRAME_COUNT)
        frame_count = int(frame_count_val) if frame_count_val and frame_count_val > 0 else None
        cap.release()

        if row_idx is not None:
            row = mat[row_idx, :]
            fps_col = IDX.get("fps")
            fps_code = row[fps_col] if fps_col is not None else 0
            fps_from_matrix = decode_fps_code(fps_code)
            fps_for_calc = fps_from_matrix if fps_from_matrix > 0 else (fps if fps > 0 else DEFAULT_SMOOTHING_FPS)
            envelope = row[first_dir_idx:].astype(np.float32)
            if envelope.size and envelope[-1] == 0.0:
                nz = np.nonzero(envelope)[0]
                if nz.size:
                    envelope = envelope[: (nz[-1] + 1)]
            time_axis = (
                np.arange(len(envelope), dtype=float) / float(fps_for_calc)
                if fps_for_calc > 0
                else np.arange(len(envelope), dtype=float)
            )
            threshold = compute_threshold(time_axis, envelope, fps_for_calc, BASELINE_SECONDS)
            source_csv = None
        else:
            base = os.path.splitext(os.path.basename(vp))[0]
            candidate = os.path.join(os.path.dirname(vp), base + ".csv")
            cp = candidate if os.path.exists(candidate) else None
            if not cp and args.data:
                if base in legacy_csv_cache:
                    cp = legacy_csv_cache[base]
                else:
                    found = None
                    for root, _, files in os.walk(args.data):
                        for f in files:
                            if f.lower().endswith('.csv') and os.path.splitext(f)[0] == base:
                                found = os.path.join(root, f)
                                break
                        if found:
                            break
                    legacy_csv_cache[base] = found
                    cp = found
            if not cp:
                print(f"[WARN] No matrix row and no CSV for {vp}; skipping.")
                continue
            df = pd.read_csv(cp)
            sig_raw = choose_signal_column(df)
            sig_series = pd.to_numeric(pd.Series(sig_raw), errors='coerce').fillna(0.0).to_numpy(dtype=float)
            fps_for_calc = fps if fps and fps > 0 else DEFAULT_SMOOTHING_FPS
            time_axis = extract_time_seconds(df, fps_for_calc)
            envelope = compute_envelope(sig_series, fps_for_calc)
            threshold = compute_threshold(time_axis, envelope, fps_for_calc, BASELINE_SECONDS)
            source_csv = cp

        segment_metrics = {}
        frames_total_analysis = int(round(fps_for_calc * analysis_seconds)) if fps_for_calc > 0 else 0
        if frames_total_analysis > 0:
            signal_limit_frames = min(len(envelope), frames_total_analysis)
        else:
            signal_limit_frames = len(envelope)

        segment_windows = compute_segment_windows(
            fps_for_calc,
            odor_latency_seconds,
            signal_limit_frames,
        )

        for seg in segment_defs:
            start_idx, end_idx = segment_windows.get(seg.key, (0, 0))
            if end_idx < start_idx:
                end_idx = start_idx
            seg_signal = envelope[start_idx:end_idx]
            metrics = compute_metrics(seg_signal, fps_for_calc, threshold) if seg_signal.size else None
            if metrics:
                global_max_auc[seg.key] = max(global_max_auc[seg.key], metrics['auc'])
            segment_metrics[seg.key] = metrics

        max_frames = int(round(fps_for_calc * analysis_seconds)) if fps_for_calc > 0 else 0
        if frame_count is not None:
            max_frames = min(max_frames, frame_count) if max_frames > 0 else frame_count
        if max_frames <= 0:
            max_frames = frames_total_analysis if frames_total_analysis > 0 else signal_limit_frames
        if max_frames <= 0:
            print(f"[WARN] No playable frames for {vp}, skipping.")
            continue

        fly_id, trial_id = parse_fly_trial(vp)
        item = {
            'video_path': vp,
            'video_file': os.path.basename(vp),
            'csv_path': source_csv,
            'matrix_row_index': row_idx if row_idx is not None else -1,
            'fly_id': fly_id,
            'trial_id': trial_id,
            'segments': segment_metrics,
            'threshold': threshold,
            'fps': fps_for_calc,
            'max_frames': max_frames,
            'display_duration': min(
                analysis_seconds,
                max_frames / fps_for_calc if fps_for_calc > 0 else analysis_seconds,
            ),
            'segment_windows': segment_windows,
            'odor_latency_seconds': odor_latency_seconds,
        }
        items.append(item)

    if not items:
        print("Nothing to score (no metric-bearing pairs).")
        sys.exit(1)

    # Load any prior annotations so we can optionally reuse them
    existing_rows = []
    existing_by_video = {}
    if os.path.exists(args.output):
        try:
            prior_df = pd.read_csv(args.output)
            existing_rows = prior_df.to_dict("records")
            for row in existing_rows:
                video_file = row.get("video_file")
                if isinstance(video_file, str) and video_file:
                    existing_by_video.setdefault(video_file, []).append(row)
        except Exception as exc:
            print(f"[WARN] Failed to load existing output CSV '{args.output}': {exc}")
            existing_rows = []
            existing_by_video = {}

    processed_videos = set()
    completed_rows = []

    def gather_output_rows():
        remaining = [
            row for row in existing_rows if row.get("video_file") not in processed_videos
        ]
        return remaining + completed_rows

    def finalize_and_close(message=None, show_dialog=True):
<<<<<<< HEAD
        nonlocal cap, slider_active, slider_resume_playback
=======
        nonlocal cap
>>>>>>> 96da8931
        out_rows = gather_output_rows()
        if out_rows:
            pd.DataFrame(out_rows).to_csv(args.output, index=False)
        else:
            pd.DataFrame([]).to_csv(args.output, index=False)
        if cap:
            cap.release()
<<<<<<< HEAD
        slider_active = False
        slider_resume_playback = False
=======
>>>>>>> 96da8931
        cap = None
        if show_dialog and message:
            messagebox.showinfo("Progress Saved", message)
        root.destroy()

    # ---------- GUI ----------
    root = tk.Tk()
    root.title("Fly Behavior Scoring")
    try:
        root.iconbitmap(default='')
    except Exception:
        pass
    root.configure(bg="#f8f8fb")

    style = ttk.Style(root)
    try:
        style.theme_use("clam")
    except Exception:
        pass
    style.configure("Likert.TRadiobutton", padding=6)
    style.map("Likert.TRadiobutton", background=[("active", "#e6eefc")])
    style.configure("Likert.TLabel", background="#f8f8fb")
    style.configure("Likert.TFrame", background="#f8f8fb")

    # Replace max_w, max_h computation and canvas creation:
    max_w, max_h = TARGET_W, TARGET_H
    canvas = tk.Canvas(root, width=TARGET_W, height=TARGET_H, bg="black", highlightthickness=0)
    canvas.pack()

    progress_var = tk.DoubleVar(value=0.0)
    progress_scale = ttk.Scale(
        root,
        from_=0.0,
        to=1.0,
        orient="horizontal",
        variable=progress_var,
    )
    progress_scale.pack(fill="x", padx=12, pady=(6, 0))
    progress_label = ttk.Label(root, text="0.00 s / 0.00 s", style="Likert.TLabel")
    progress_label.pack(anchor="e", padx=12, pady=(0, 6))

    info_text = (
        f"Watch the first {int(round(analysis_seconds))} seconds "
        f"(30 s baseline + {odor_latency_seconds:.1f} s latency + "
        f"{int(SEGMENT_MAP['odor'].duration_seconds)} s odor + "
        f"{int(SEGMENT_MAP['post'].duration_seconds)} s post-odor).\n"
        "Provide a rating for each rateable interval using the 0–5 scale below, then submit to reveal the data metrics."
    )
    info = ttk.Label(root, text=info_text, style="Likert.TLabel", wraplength=TARGET_W, justify="left")
    info.pack(pady=(6, 4), padx=8, anchor="w")

    rateable_segments = [seg for seg in segment_defs if seg.rateable]
    score_vars = {}

    def build_likert_scale(parent, seg):
        # Reduce padding and font size for compactness
        container = ttk.Frame(parent, padding=(6, 4), style="Likert.TFrame")
        container.pack(fill="x", pady=2)
        ttk.Label(container, text=seg.label, font=("Helvetica", 10, "bold"), style="Likert.TLabel").pack(anchor="w")

        descriptors = ttk.Frame(container, style="Likert.TFrame")
        descriptors.pack(fill="x", pady=(4, 2))
        ttk.Label(descriptors, text="Not at all likely", style="Likert.TLabel", font=("Helvetica", 9)).pack(side="left")
        ttk.Label(descriptors, text="Extremely likely", style="Likert.TLabel", font=("Helvetica", 9)).pack(side="right")

        scale_inner = ttk.Frame(container, style="Likert.TFrame")
        scale_inner.pack()

        var = tk.IntVar(value=-1)
        score_vars[seg.key] = var

        for idx, val in enumerate(range(0, 6)):
            cell = ttk.Frame(scale_inner, padding=1, style="Likert.TFrame")
            cell.grid(row=0, column=idx, padx=2)
            btn = ttk.Radiobutton(cell, variable=var, value=val, style="Likert.TRadiobutton", takefocus=0)
            btn.pack()
            ttk.Label(cell, text=str(val), style="Likert.TLabel", font=("Helvetica", 8)).pack(pady=(2, 0))

    # Rating row
    rating_frame = ttk.Frame(root, padding=(8, 4), style="Likert.TFrame")
    rating_frame.pack(pady=4, fill="x")
    for seg in rateable_segments:
        build_likert_scale(rating_frame, seg)
        
    # Buttons
    btns = ttk.Frame(root, padding=6, style="Likert.TFrame"); btns.pack(pady=8)
    submit_btn = ttk.Button(btns, text="Submit Score")
    next_btn   = ttk.Button(btns, text="Next Video", state=tk.DISABLED)
    replay_btn = ttk.Button(btns, text="Replay Video")
    exit_btn   = ttk.Button(btns, text="Save && Exit")
    submit_btn.grid(row=0,column=0,padx=4)
    next_btn.grid(row=0,column=1,padx=4)
    replay_btn.grid(row=0,column=2,padx=4)
    exit_btn.grid(row=0,column=3,padx=4)

    # Data panel (revealed post-submit)
    data_panel = ttk.Frame(root, padding=(12, 8), style="Likert.TFrame")
    data_panel.pack(pady=(4, 10), fill="both", expand=True)
    data_text = tk.Text(data_panel, height=8, wrap="word", state="disabled", bg="#ffffff", relief="flat")
    data_scroll = ttk.Scrollbar(data_panel, orient="vertical", command=data_text.yview)
    data_text.configure(yscrollcommand=data_scroll.set)
    data_text.pack(side="left", fill="both", expand=True)
    data_scroll.pack(side="right", fill="y")

    # State
    idx = 0
    cap = None
    fps = 40.0
    playing = False
    frame_counter = 0
    current_max_frames = 0
    current_duration_seconds = 0.0
    slider_active = False
    slider_resume_playback = False
    slider_updating = False

    def update_progress_readout(frame_index):
        total_seconds = current_duration_seconds
        if (not total_seconds) and current_max_frames and fps > 0:
            total_seconds = current_max_frames / fps
        if total_seconds is None:
            total_seconds = 0.0
        current_seconds = frame_index / fps if fps > 0 else 0.0
        progress_label.config(text=f"{current_seconds:0.2f} s / {total_seconds:0.2f} s")

    def set_progress(frame_index):
        nonlocal slider_updating
        if not slider_active:
            slider_updating = True
            progress_var.set(frame_index)
            slider_updating = False
        update_progress_readout(frame_index)

    def draw_frame(frame):
        frame_rgb = cv2.cvtColor(frame, cv2.COLOR_BGR2RGB)
        frame_resized = cv2.resize(frame_rgb, (TARGET_W, TARGET_H), interpolation=cv2.INTER_AREA)
        im = Image.fromarray(frame_resized)
        imgtk = ImageTk.PhotoImage(image=im)
        canvas.imgtk = imgtk
        canvas.create_image(0, 0, anchor=tk.NW, image=imgtk)

    def seek_to_frame(target_frame, resume_playback):
        nonlocal cap, frame_counter, playing
        if cap is None:
            return
        if current_max_frames:
            max_index = max(0, current_max_frames - 1)
            target_frame = max(0, min(int(round(target_frame)), max_index))
        else:
            target_frame = max(0, int(round(target_frame)))
        cap.set(cv2.CAP_PROP_POS_FRAMES, target_frame)
        ok, frame = cap.read()
        if ok:
            frame_counter = target_frame + 1
            draw_frame(frame)
            set_progress(target_frame)
        else:
            frame_counter = target_frame
        if resume_playback and (not current_max_frames or frame_counter < current_max_frames):
            playing = True
            delay = int(1000 / max(1.0, fps))
            root.after(delay, advance)
        else:
            playing = False

    def on_slider_move(value):
        if slider_updating:
            return
        try:
            frame_index = float(value)
        except (TypeError, ValueError):
            frame_index = 0.0
        update_progress_readout(frame_index)

<<<<<<< HEAD
    progress_scale.configure(command=on_slider_move)

    def on_slider_press(event):
        nonlocal slider_active, slider_resume_playback, playing
        if cap is None:
            return
        slider_active = True
        slider_resume_playback = playing
        playing = False

    def on_slider_release(event):
        nonlocal slider_active
        if cap is None:
            slider_active = False
            return
        slider_active = False
        seek_to_frame(progress_var.get(), slider_resume_playback)

    progress_scale.bind("<ButtonPress-1>", on_slider_press)
    progress_scale.bind("<ButtonRelease-1>", on_slider_release)

    def play_current():
        nonlocal cap, fps, playing, frame_counter, current_max_frames
        nonlocal current_duration_seconds, slider_active, slider_resume_playback
=======
    def play_current():
        nonlocal cap, fps, playing, frame_counter, current_max_frames
>>>>>>> 96da8931
        if cap:
            cap.release()
        item = items[idx]
        vp = item['video_path']
        video_file = item['video_file']

        if video_file in processed_videos:
            advance_to_next_video()
            return

        prior_rows = existing_by_video.get(video_file)
        if prior_rows:
            reuse = messagebox.askyesno(
                "Reuse prior annotation?",
                (
                    f"An entry for '{video_file}' already exists in {args.output}.\n"
                    "Do you want to reuse the previous annotation instead of rescoring?"
                ),
            )
            if reuse:
                processed_videos.add(video_file)
                completed_rows.append(dict(prior_rows[-1]))
                messagebox.showinfo(
                    "Annotation Reused",
                    f"Using previously saved annotations for '{video_file}'.",
                )
                advance_to_next_video()
                return

        submit_btn.config(state=tk.NORMAL)
        next_btn.config(state=tk.DISABLED)
        cap = cv2.VideoCapture(vp)
        if not cap.isOpened():
            messagebox.showerror("Error", f"Cannot open video: {vp}")
            return
        fps_val = cap.get(cv2.CAP_PROP_FPS)
        fps = float(fps_val) if fps_val and fps_val > 0 else item['fps']
        if not fps or fps <= 0:
            fps = item['fps'] if item['fps'] > 0 else 40.0
        frame_counter = 0
        current_max_frames = item['max_frames']
        current_duration_seconds = item.get('display_duration', 0.0) or 0.0
        if current_max_frames and fps > 0:
            current_duration_seconds = max(current_duration_seconds, current_max_frames / fps)
        slider_max = 1.0
        if current_max_frames:
            slider_max = max(1.0, float(current_max_frames - 1))
        elif current_duration_seconds and fps > 0:
            slider_max = max(1.0, current_duration_seconds * fps)
        progress_scale.configure(to=slider_max)
        set_progress(0.0)
        for var in score_vars.values():
            var.set(-1)
        data_text.configure(state="normal")
        data_text.delete("1.0", tk.END)
        data_text.configure(state="disabled")
        info.config(text=(
            f"{os.path.basename(vp)}  [{idx+1}/{len(items)}] — "
            f"windows include 30 s baseline + 2x{odor_latency_seconds:.1f}s latency. "
            f"Rate each active interval (0–5). Showing first {item['display_duration']:.1f}s."
        ))
        playing = True
        root.after(0, advance)

    def advance():
        nonlocal playing, cap, fps, frame_counter, current_max_frames
        if not playing or cap is None:
            return
        if current_max_frames and frame_counter >= current_max_frames:
            playing = False
            return
        ok, frame = cap.read()
        if not ok:
            playing = False
            return
        frame_counter += 1
        draw_frame(frame)
        set_progress(max(0, frame_counter - 1))
        if current_max_frames and frame_counter >= current_max_frames:
            playing = False
            return
        delay = int(1000/max(1.0,fps))
        root.after(delay, advance)

    def on_replay():
        nonlocal cap, playing, frame_counter
        if not cap: return
        cap.set(cv2.CAP_PROP_POS_FRAMES, 0)
        frame_counter = 0
        set_progress(0.0)
        if not playing:
            playing = True
            root.after(0, advance)

    def on_submit():
        nonlocal playing
        missing = [seg.label for seg in rateable_segments if score_vars[seg.key].get() == -1]
        if missing:
            messagebox.showwarning("Select scores", f"Please score each interval: {', '.join(missing)}")
            return
        playing = False
        it = items[idx]
        fly_id, trial_id = it.get('fly_id'), it.get('trial_id')
        threshold_value = float(it.get('threshold', 0.0))
        latency_value = float(it.get('odor_latency_seconds', odor_latency_seconds))

        segment_results = {}
        lines = [
            f"Threshold (μ_baseline + 4σ_baseline): {threshold_value:.3f}",
            f"Odor latency applied: {latency_value:.2f} s ({args.odor_latency})",
        ]
        for seg in segment_defs:
            metrics = it['segments'].get(seg.key)
            user_score = int(score_vars[seg.key].get()) if seg.rateable else None
            duration = metrics['duration'] if metrics else 0.0
            time_fraction = metrics['time_fraction'] if metrics else 0.0
            auc_val = metrics['auc'] if metrics else 0.0
            time_to_threshold = metrics.get('time_to_threshold') if metrics else None
            crossed_threshold = metrics.get('crossed_threshold', False) if metrics else False
<<<<<<< HEAD
            time_to_peak = metrics.get('time_to_peak') if metrics else None
            peak_value = metrics.get('peak_value') if metrics else None
            rise_speed = metrics.get('rise_speed') if metrics else None
            rise_acceleration = metrics.get('rise_acceleration') if metrics else None

            # Scale metrics to 0–5
            if metrics:
                m_parts = {
                    'time_fraction': max(0.0, min(5.0, time_fraction * 5.0)),
                    'auc': max(0.0, min(5.0, (auc_val / global_max_auc[seg.key] * 5.0) if global_max_auc[seg.key] > 0 else 0.0)),
=======

            # Scale metrics to 0–10
            if metrics:
                m_parts = {
                    'time_fraction': max(0.0, min(10.0, time_fraction * 10.0)),
                    'auc': max(0.0, min(10.0, (auc_val / global_max_auc[seg.key] * 10.0) if global_max_auc[seg.key] > 0 else 0.0)),
>>>>>>> 96da8931
                }
                if 'time_to_threshold' in METRIC_WEIGHTS:
                    if duration > 0 and time_to_threshold is not None:
                        clamped_time = max(0.0, min(time_to_threshold, duration))
<<<<<<< HEAD
                        response_score = 5.0 * (1.0 - (clamped_time / duration))
                    else:
                        response_score = 0.0
                    m_parts['time_to_threshold'] = max(0.0, min(5.0, response_score))
=======
                        response_score = 10.0 * (1.0 - (clamped_time / duration))
                    else:
                        response_score = 0.0
                    m_parts['time_to_threshold'] = max(0.0, min(10.0, response_score))
>>>>>>> 96da8931
            else:
                m_parts = {k: 0.0 for k in METRIC_WEIGHTS}

            wsum = 0.0
            score_sum = 0.0
            for k, w in METRIC_WEIGHTS.items():
                if k in m_parts:
                    score_sum += float(w) * float(m_parts[k])
                    wsum += float(w)
            data_score = int(round(score_sum / wsum)) if wsum > 0 else 0

            # Adjust combined score weighting: user (75%) and data (25%)
            combined = (
                (3 * user_score + data_score) / 4.0
                if seg.rateable and user_score is not None
                else float(data_score)
            )

            time_above = time_fraction * duration
            pct = time_fraction * 100.0
            if metrics:
                label = seg.label
                if not seg.rateable:
                    label += " (not rated)"
                entry_lines = [
                    f"{label}:",
                    f"  Time above threshold: {time_above:.2f}s ({pct:.1f}%)",
                    f"  AUC over threshold: {auc_val:.3f}",
                ]
                if time_to_threshold is not None:
                    entry_lines.append(f"  Time to threshold: {time_to_threshold:.2f}s")
                else:
                    entry_lines.append("  Time to threshold: not reached")
<<<<<<< HEAD
                if time_to_peak is not None:
                    entry_lines.append(f"  Time to peak: {time_to_peak:.2f}s")
                if peak_value is not None:
                    entry_lines.append(f"  Peak value: {peak_value:.3f}")
                if rise_speed is not None:
                    entry_lines.append(f"  Rise speed: {rise_speed:.3f}/s")
                if rise_acceleration is not None:
                    entry_lines.append(f"  Rise acceleration: {rise_acceleration:.3f}/s²")
=======
>>>>>>> 96da8931
                entry_lines.append(f"  Data-suggested score: {data_score}")
                if seg.rateable:
                    entry_lines.append(f"  Your score: {user_score}")
                    entry_lines.append(f"  Combined score: {combined:.1f}")
                lines.append("\n".join(entry_lines))
            else:
                label = seg.label + (" (not rated)" if not seg.rateable else "")
                lines.append(f"{label}: No data available for this interval.")

            segment_results[seg.key] = {
                'user_score': user_score,
                'data_score': data_score,
                'combined_score': combined,
                'time_fraction': time_fraction,
                'auc': auc_val,
                'duration': duration,
                'time_above_threshold': time_above,
                'time_to_threshold': time_to_threshold,
                'crossed_threshold': crossed_threshold,
<<<<<<< HEAD
                'time_to_peak': time_to_peak,
                'peak_value': peak_value,
                'rise_speed': rise_speed,
                'rise_acceleration': rise_acceleration,
=======
>>>>>>> 96da8931
            }

        row = {
            "fly_id": fly_id,
            "trial_id": trial_id,
            "video_file": os.path.basename(it['video_path']),
            "csv_file": os.path.basename(it['csv_path']) if it['csv_path'] else "",
            "matrix_row_index": it.get("matrix_row_index", -1),
            "display_duration_seconds": it['display_duration'],
            "odor_latency_seconds": latency_value,
            "threshold": threshold_value,
        }

        for seg_key, seg_res in segment_results.items():
            user_entry = seg_res['user_score'] if seg_res['user_score'] is not None else None
            row[f"user_score_{seg_key}"] = user_entry
            row[f"data_score_{seg_key}"] = seg_res['data_score']
            row[f"combined_score_{seg_key}"] = seg_res['combined_score']
            row[f"time_fraction_{seg_key}"] = seg_res['time_fraction']
            row[f"auc_{seg_key}"] = seg_res['auc']
            row[f"time_above_threshold_{seg_key}"] = seg_res['time_above_threshold']
            row[f"segment_duration_{seg_key}"] = seg_res['duration']
            row[f"time_to_threshold_{seg_key}"] = seg_res.get('time_to_threshold')
            row[f"crossed_threshold_{seg_key}"] = seg_res.get('crossed_threshold')
<<<<<<< HEAD
            row[f"time_to_peak_{seg_key}"] = seg_res.get('time_to_peak')
            row[f"peak_value_{seg_key}"] = seg_res.get('peak_value')
            row[f"rise_speed_{seg_key}"] = seg_res.get('rise_speed')
            row[f"rise_acceleration_{seg_key}"] = seg_res.get('rise_acceleration')
=======
>>>>>>> 96da8931

        completed_rows.append(row)
        processed_videos.add(row['video_file'])

        data_text.configure(state="normal")
        data_text.delete("1.0", tk.END)
        data_text.insert("1.0", "\n\n".join(lines))
        data_text.configure(state="disabled")
        data_text.yview_moveto(0.0)

        submit_btn.config(state=tk.DISABLED)
        next_btn.config(state=tk.NORMAL)

    def advance_to_next_video():
        nonlocal idx, cap, playing
        playing = False
        if cap:
            cap.release()
            cap = None
        idx += 1
        if idx >= len(items):
            finalize_and_close(
                message=f"All videos scored.\nSaved: {args.output}",
                show_dialog=True,
            )
            return
        submit_btn.config(state=tk.NORMAL)
        next_btn.config(state=tk.DISABLED)
        play_current()

    def on_next():
        advance_to_next_video()

    def on_exit():
        if messagebox.askyesno(
            "Save and Exit",
            "Save current progress to the output CSV and exit the scorer?",
        ):
            finalize_and_close(
                message=f"Progress saved to {args.output}.",
                show_dialog=True,
            )

    submit_btn.config(command=on_submit)
    next_btn.config(command=on_next)
    replay_btn.config(command=on_replay)
    exit_btn.config(command=on_exit)

    root.protocol("WM_DELETE_WINDOW", on_exit)

    play_current()
    root.mainloop()

if __name__ == "__main__":
    main()<|MERGE_RESOLUTION|>--- conflicted
+++ resolved
@@ -342,11 +342,7 @@
         return remaining + completed_rows
 
     def finalize_and_close(message=None, show_dialog=True):
-<<<<<<< HEAD
         nonlocal cap, slider_active, slider_resume_playback
-=======
-        nonlocal cap
->>>>>>> 96da8931
         out_rows = gather_output_rows()
         if out_rows:
             pd.DataFrame(out_rows).to_csv(args.output, index=False)
@@ -354,11 +350,9 @@
             pd.DataFrame([]).to_csv(args.output, index=False)
         if cap:
             cap.release()
-<<<<<<< HEAD
         slider_active = False
         slider_resume_playback = False
-=======
->>>>>>> 96da8931
+
         cap = None
         if show_dialog and message:
             messagebox.showinfo("Progress Saved", message)
@@ -533,7 +527,6 @@
             frame_index = 0.0
         update_progress_readout(frame_index)
 
-<<<<<<< HEAD
     progress_scale.configure(command=on_slider_move)
 
     def on_slider_press(event):
@@ -555,13 +548,9 @@
     progress_scale.bind("<ButtonPress-1>", on_slider_press)
     progress_scale.bind("<ButtonRelease-1>", on_slider_release)
 
+
     def play_current():
         nonlocal cap, fps, playing, frame_counter, current_max_frames
-        nonlocal current_duration_seconds, slider_active, slider_resume_playback
-=======
-    def play_current():
-        nonlocal cap, fps, playing, frame_counter, current_max_frames
->>>>>>> 96da8931
         if cap:
             cap.release()
         item = items[idx]
@@ -681,7 +670,6 @@
             auc_val = metrics['auc'] if metrics else 0.0
             time_to_threshold = metrics.get('time_to_threshold') if metrics else None
             crossed_threshold = metrics.get('crossed_threshold', False) if metrics else False
-<<<<<<< HEAD
             time_to_peak = metrics.get('time_to_peak') if metrics else None
             peak_value = metrics.get('peak_value') if metrics else None
             rise_speed = metrics.get('rise_speed') if metrics else None
@@ -692,29 +680,24 @@
                 m_parts = {
                     'time_fraction': max(0.0, min(5.0, time_fraction * 5.0)),
                     'auc': max(0.0, min(5.0, (auc_val / global_max_auc[seg.key] * 5.0) if global_max_auc[seg.key] > 0 else 0.0)),
-=======
 
             # Scale metrics to 0–10
             if metrics:
                 m_parts = {
                     'time_fraction': max(0.0, min(10.0, time_fraction * 10.0)),
                     'auc': max(0.0, min(10.0, (auc_val / global_max_auc[seg.key] * 10.0) if global_max_auc[seg.key] > 0 else 0.0)),
->>>>>>> 96da8931
                 }
                 if 'time_to_threshold' in METRIC_WEIGHTS:
                     if duration > 0 and time_to_threshold is not None:
                         clamped_time = max(0.0, min(time_to_threshold, duration))
-<<<<<<< HEAD
                         response_score = 5.0 * (1.0 - (clamped_time / duration))
                     else:
                         response_score = 0.0
                     m_parts['time_to_threshold'] = max(0.0, min(5.0, response_score))
-=======
                         response_score = 10.0 * (1.0 - (clamped_time / duration))
                     else:
                         response_score = 0.0
                     m_parts['time_to_threshold'] = max(0.0, min(10.0, response_score))
->>>>>>> 96da8931
             else:
                 m_parts = {k: 0.0 for k in METRIC_WEIGHTS}
 
@@ -748,7 +731,6 @@
                     entry_lines.append(f"  Time to threshold: {time_to_threshold:.2f}s")
                 else:
                     entry_lines.append("  Time to threshold: not reached")
-<<<<<<< HEAD
                 if time_to_peak is not None:
                     entry_lines.append(f"  Time to peak: {time_to_peak:.2f}s")
                 if peak_value is not None:
@@ -757,8 +739,6 @@
                     entry_lines.append(f"  Rise speed: {rise_speed:.3f}/s")
                 if rise_acceleration is not None:
                     entry_lines.append(f"  Rise acceleration: {rise_acceleration:.3f}/s²")
-=======
->>>>>>> 96da8931
                 entry_lines.append(f"  Data-suggested score: {data_score}")
                 if seg.rateable:
                     entry_lines.append(f"  Your score: {user_score}")
@@ -778,13 +758,11 @@
                 'time_above_threshold': time_above,
                 'time_to_threshold': time_to_threshold,
                 'crossed_threshold': crossed_threshold,
-<<<<<<< HEAD
                 'time_to_peak': time_to_peak,
                 'peak_value': peak_value,
                 'rise_speed': rise_speed,
                 'rise_acceleration': rise_acceleration,
-=======
->>>>>>> 96da8931
+
             }
 
         row = {
@@ -809,13 +787,10 @@
             row[f"segment_duration_{seg_key}"] = seg_res['duration']
             row[f"time_to_threshold_{seg_key}"] = seg_res.get('time_to_threshold')
             row[f"crossed_threshold_{seg_key}"] = seg_res.get('crossed_threshold')
-<<<<<<< HEAD
             row[f"time_to_peak_{seg_key}"] = seg_res.get('time_to_peak')
             row[f"peak_value_{seg_key}"] = seg_res.get('peak_value')
             row[f"rise_speed_{seg_key}"] = seg_res.get('rise_speed')
             row[f"rise_acceleration_{seg_key}"] = seg_res.get('rise_acceleration')
-=======
->>>>>>> 96da8931
 
         completed_rows.append(row)
         processed_videos.add(row['video_file'])
